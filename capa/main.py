#!/usr/bin/env python3
"""
Copyright (C) 2020 FireEye, Inc. All Rights Reserved.
Licensed under the Apache License, Version 2.0 (the "License");
 you may not use this file except in compliance with the License.
You may obtain a copy of the License at: [package root]/LICENSE.txt
Unless required by applicable law or agreed to in writing, software distributed under the License
 is distributed on an "AS IS" BASIS, WITHOUT WARRANTIES OR CONDITIONS OF ANY KIND, either express or implied.
See the License for the specific language governing permissions and limitations under the License.
"""
import os
import sys
import gzip
import time
import hashlib
import logging
import os.path
import argparse
import datetime
import textwrap
import contextlib
import collections

import halo
import tqdm
import colorama

import capa.rules
import capa.engine
import capa.render
import capa.version
import capa.features
import capa.features.freeze
import capa.features.extractors
from capa.helpers import oint, get_file_taste

RULES_PATH_DEFAULT_STRING = "(embedded rules)"
SUPPORTED_FILE_MAGIC = set([b"MZ"])
BACKEND_VIV = "vivisect"
BACKEND_SMDA = "smda"
EXTENSIONS_SHELLCODE_32 = ("sc32", "raw32")
EXTENSIONS_SHELLCODE_64 = ("sc64", "raw64")


logger = logging.getLogger("capa")


@contextlib.contextmanager
def timing(msg):
    t0 = time.time()
    yield
    t1 = time.time()
    logger.debug("perf: %s: %0.2fs", msg, t1 - t0)


def set_vivisect_log_level(level):
    logging.getLogger("vivisect").setLevel(level)
    logging.getLogger("vivisect.base").setLevel(level)
    logging.getLogger("vivisect.impemu").setLevel(level)
    logging.getLogger("vtrace").setLevel(level)
    logging.getLogger("envi").setLevel(level)
    logging.getLogger("envi.codeflow").setLevel(level)


def find_function_capabilities(ruleset, extractor, f):
    # contains features from:
    #  - insns
    #  - function
    function_features = collections.defaultdict(set)
    bb_matches = collections.defaultdict(list)

    for feature, va in extractor.extract_function_features(f):
        function_features[feature].add(va)

    for bb in extractor.get_basic_blocks(f):
        # contains features from:
        #  - insns
        #  - basic blocks
        bb_features = collections.defaultdict(set)

        for feature, va in extractor.extract_basic_block_features(f, bb):
            bb_features[feature].add(va)
            function_features[feature].add(va)

        for insn in extractor.get_instructions(f, bb):
            for feature, va in extractor.extract_insn_features(f, bb, insn):
                bb_features[feature].add(va)
                function_features[feature].add(va)

        _, matches = capa.engine.match(ruleset.basic_block_rules, bb_features, oint(bb))

        for rule_name, res in matches.items():
            bb_matches[rule_name].extend(res)
            for va, _ in res:
                function_features[capa.features.MatchedRule(rule_name)].add(va)

    _, function_matches = capa.engine.match(ruleset.function_rules, function_features, oint(f))
    return function_matches, bb_matches, len(function_features)


def find_file_capabilities(ruleset, extractor, function_features):
    file_features = collections.defaultdict(set)

    for feature, va in extractor.extract_file_features():
        # not all file features may have virtual addresses.
        # if not, then at least ensure the feature shows up in the index.
        # the set of addresses will still be empty.
        if va:
            file_features[feature].add(va)
        else:
            if feature not in file_features:
                file_features[feature] = set()

    logger.debug("analyzed file and extracted %d features", len(file_features))

    file_features.update(function_features)

    _, matches = capa.engine.match(ruleset.file_rules, file_features, 0x0)
    return matches, len(file_features)


def find_capabilities(ruleset, extractor, disable_progress=None):
    all_function_matches = collections.defaultdict(list)
    all_bb_matches = collections.defaultdict(list)

    meta = {
        "feature_counts": {
            "file": 0,
            "functions": {},
        }
    }

    pbar = tqdm.tqdm
    if disable_progress:
        # do not use tqdm to avoid unnecessary side effects when caller intends
        # to disable progress completely
        pbar = lambda s, *args, **kwargs: s

    functions = list(extractor.get_functions())

    for f in pbar(functions, desc="matching", unit=" functions"):
        function_address = f.__int__()

        if extractor.is_library_function(function_address):
            function_name = extractor.get_function_name(function_address)
            logger.debug("skipping library function 0x%x (%s)", function_address, function_name)
            continue

        function_matches, bb_matches, feature_count = find_function_capabilities(ruleset, extractor, f)
        meta["feature_counts"]["functions"][function_address] = feature_count
        logger.debug("analyzed function 0x%x and extracted %d features", function_address, feature_count)

        for rule_name, res in function_matches.items():
            all_function_matches[rule_name].extend(res)
        for rule_name, res in bb_matches.items():
            all_bb_matches[rule_name].extend(res)

    # mapping from matched rule feature to set of addresses at which it matched.
    # schema: Dict[MatchedRule: Set[int]
    function_features = {
        capa.features.MatchedRule(rule_name): set(map(lambda p: p[0], results))
        for rule_name, results in all_function_matches.items()
    }

    all_file_matches, feature_count = find_file_capabilities(ruleset, extractor, function_features)
    meta["feature_counts"]["file"] = feature_count

    matches = {}
    matches.update(all_bb_matches)
    matches.update(all_function_matches)
    matches.update(all_file_matches)

    return matches, meta


def has_rule_with_namespace(rules, capabilities, rule_cat):
    for rule_name in capabilities.keys():
        if rules.rules[rule_name].meta.get("namespace", "").startswith(rule_cat):
            return True
    return False


def has_file_limitation(rules, capabilities, is_standalone=True):
    file_limitations = {
        # capa will likely detect installer specific functionality.
        # this is probably not what the user wants.
        "executable/installer": [
            " This sample appears to be an installer.",
            " ",
            " capa cannot handle installers well. This means the results may be misleading or incomplete."
            " You should try to understand the install mechanism and analyze created files with capa.",
        ],
        # capa won't detect much in .NET samples.
        # it might match some file-level things.
        # for consistency, bail on things that we don't support.
        "runtime/dotnet": [
            " This sample appears to be a .NET module.",
            " ",
            " .NET is a cross-platform framework for running managed applications.",
            " capa cannot handle non-native files. This means that the results may be misleading or incomplete.",
            " You may have to analyze the file manually, using a tool like the .NET decompiler dnSpy.",
        ],
        # capa will detect dozens of capabilities for AutoIt samples,
        # but these are due to the AutoIt runtime, not the payload script.
        # so, don't confuse the user with FP matches - bail instead
        "compiler/autoit": [
            " This sample appears to be compiled with AutoIt.",
            " ",
            " AutoIt is a freeware BASIC-like scripting language designed for automating the Windows GUI.",
            " capa cannot handle AutoIt scripts. This means that the results will be misleading or incomplete.",
            " You may have to analyze the file manually, using a tool like the AutoIt decompiler MyAut2Exe.",
        ],
        # capa won't detect much in packed samples
        "anti-analysis/packer/": [
            " This sample appears to be packed.",
            " ",
            " Packed samples have often been obfuscated to hide their logic.",
            " capa cannot handle obfuscation well. This means the results may be misleading or incomplete.",
            " If possible, you should try to unpack this input file before analyzing it with capa.",
        ],
    }

    for category, dialogue in file_limitations.items():
        if not has_rule_with_namespace(rules, capabilities, category):
            continue
        logger.warning("-" * 80)
        for line in dialogue:
            logger.warning(line)
        if is_standalone:
            logger.warning(" ")
            logger.warning(" Use -v or -vv if you really want to see the capabilities identified by capa.")
        logger.warning("-" * 80)
        return True
    return False


def is_supported_file_type(sample):
    """
    Return if this is a supported file based on magic header values
    """
    with open(sample, "rb") as f:
        magic = f.read(2)
    if magic in SUPPORTED_FILE_MAGIC:
        return True
    else:
        return False


SHELLCODE_BASE = 0x690000


def get_shellcode_vw(sample, arch="auto"):
    """
    Return shellcode workspace using explicit arch or via auto detect.
    The workspace is *not* analyzed nor saved.
    """
    import viv_utils

    with open(sample, "rb") as f:
        sample_bytes = f.read()

    if arch == "auto":
        # choose arch with most functions, idea by Jay G.
        vw_cands = []
        for arch in ["i386", "amd64"]:
            vw_cands.append(
                viv_utils.getShellcodeWorkspace(
                    sample_bytes, arch, base=SHELLCODE_BASE, analyze=False, should_save=False
                )
            )
        if not vw_cands:
            raise ValueError("could not generate vivisect workspace")
        vw = max(vw_cands, key=lambda vw: len(vw.getFunctions()))
    else:
        vw = viv_utils.getShellcodeWorkspace(sample_bytes, arch, base=SHELLCODE_BASE, analyze=False, should_save=False)

    vw.setMeta("StorageName", "%s.viv" % sample)

    return vw


def get_meta_str(vw):
    """
    Return workspace meta information string
    """
    meta = []
    for k in ["Format", "Platform", "Architecture"]:
        if k in vw.metadata:
            meta.append("%s: %s" % (k.lower(), vw.metadata[k]))
    return "%s, number of functions: %d" % (", ".join(meta), len(vw.getFunctions()))


def load_flirt_signature(path):
    import flirt

    if path.endswith(".sig"):
        with open(path, "rb") as f:
            with timing("flirt: parsing .sig: " + path):
                sigs = flirt.parse_sig(f.read())

    elif path.endswith(".pat"):
        with open(path, "rb") as f:
            with timing("flirt: parsing .pat: " + path):
                sigs = flirt.parse_pat(f.read().decode("utf-8"))

    elif path.endswith(".pat.gz"):
        with gzip.open(path, "rb") as f:
            with timing("flirt: parsing .pat.gz: " + path):
                sigs = flirt.parse_pat(f.read().decode("utf-8"))

    else:
        raise ValueError("unexpect signature file extension: " + path)

    return sigs


def register_flirt_signature_analyzers(vw, sigpaths):
    """
    args:
      vw (vivisect.VivWorkspace):
      sigpaths (List[str]): file system paths of .sig/.pat files
    """
    import flirt
    import viv_utils.flirt

    for sigpath in sigpaths:
        sigs = load_flirt_signature(sigpath)

        logger.debug("flirt: sig count: %d", len(sigs))

        with timing("flirt: compiling sigs"):
            matcher = flirt.compile(sigs)

        analyzer = viv_utils.flirt.FlirtFunctionAnalyzer(matcher, sigpath)
        logger.debug("registering viv function analyzer: %s", repr(analyzer))
        viv_utils.flirt.addFlirtFunctionAnalyzer(vw, analyzer)


def get_default_signatures():
    if hasattr(sys, "frozen") and hasattr(sys, "_MEIPASS"):
        logger.debug("detected running under PyInstaller")
        sigs_path = os.path.join(sys._MEIPASS, "sigs")
        logger.debug("default signatures path (PyInstaller method): %s", sigs_path)
    else:
        logger.debug("detected running from source")
        sigs_path = os.path.join(os.path.dirname(__file__), "..", "sigs")
        logger.debug("default signatures path (source method): %s", sigs_path)

    ret = []
    for root, dirs, files in os.walk(sigs_path):
        for file in files:
            if not (file.endswith(".pat") or file.endswith(".pat.gz") or file.endswith(".sig")):
                continue

            ret.append(os.path.join(root, file))

    return ret


class UnsupportedFormatError(ValueError):
    pass


def get_workspace(path, format, sigpaths):
    # lazy import enables us to not require viv if user wants SMDA, for example.
    import viv_utils

    logger.debug("generating vivisect workspace for: %s", path)
    if format == "auto":
        if not is_supported_file_type(path):
            raise UnsupportedFormatError()

        # don't analyze, so that we can add our Flirt function analyzer first.
        vw = viv_utils.getWorkspace(path, analyze=False, should_save=False)
    elif format == "pe":
        vw = viv_utils.getWorkspace(path, analyze=False, should_save=False)
    elif format == "sc32":
        # these are not analyzed nor saved.
        vw = get_shellcode_vw(path, arch="i386")
    elif format == "sc64":
        vw = get_shellcode_vw(path, arch="amd64")
    else:
        raise ValueError("unexpected format: " + format)

    if sys.version_info >= (3, 0):
        register_flirt_signature_analyzers(vw, sigpaths)

    vw.analyze()

    logger.debug("%s", get_meta_str(vw))
    return vw


<<<<<<< HEAD
def get_extractor_py2(path, format, sigpaths, disable_progress=False):
    import capa.features.extractors.viv

    with halo.Halo(text="analyzing program", spinner="simpleDots", stream=sys.stderr, enabled=not disable_progress):
        vw = get_workspace(path, format, sigpaths)

        try:
            vw.saveWorkspace()
        except IOError:
            # see #168 for discussion around how to handle non-writable directories
            logger.info("source directory is not writable, won't save intermediate workspace")

    return capa.features.extractors.viv.VivisectFeatureExtractor(vw, path)


=======
>>>>>>> 24cd301f
class UnsupportedRuntimeError(RuntimeError):
    pass


<<<<<<< HEAD
def get_extractor_py3(path, format, backend, sigpaths, disable_progress=False):
=======
def get_extractor(path, format, backend, disable_progress=False):
    """
    raises:
      UnsupportedFormatError:
    """
>>>>>>> 24cd301f
    if backend == "smda":
        from smda.SmdaConfig import SmdaConfig
        from smda.Disassembler import Disassembler

        import capa.features.extractors.smda

        smda_report = None
        with halo.Halo(text="analyzing program", spinner="simpleDots", stream=sys.stderr, enabled=not disable_progress):
            config = SmdaConfig()
            config.STORE_BUFFER = True
            smda_disasm = Disassembler(config)
            smda_report = smda_disasm.disassembleFile(path)

        return capa.features.extractors.smda.SmdaFeatureExtractor(smda_report, path)
    else:
        import capa.features.extractors.viv

        with halo.Halo(text="analyzing program", spinner="simpleDots", stream=sys.stderr, enabled=not disable_progress):
<<<<<<< HEAD
            vw = get_workspace(path, format, sigpaths)
=======
            if format == "auto" and path.endswith(EXTENSIONS_SHELLCODE_32):
                format = "sc32"
            elif format == "auto" and path.endswith(EXTENSIONS_SHELLCODE_64):
                format = "sc64"
            vw = get_workspace(path, format, should_save=False)
>>>>>>> 24cd301f

            try:
                vw.saveWorkspace()
            except IOError:
                # see #168 for discussion around how to handle non-writable directories
                logger.info("source directory is not writable, won't save intermediate workspace")

        return capa.features.extractors.viv.VivisectFeatureExtractor(vw, path)


<<<<<<< HEAD
def get_extractor(path, format, backend, sigpaths, disable_progress=False):
    """
    args:
      path (str): file system path to file to analyze.
      format (str): "auto" for autodetection or one of "pe", "sc32" or "sc64" to override.
      sigpaths (List[str]): file system paths to .sig/.pat files to identify functions.

    raises:
      UnsupportedFormatError:
    """
    if sys.version_info >= (3, 0):
        return get_extractor_py3(path, format, backend, sigpaths, disable_progress=disable_progress)
    else:
        return get_extractor_py2(path, format, sigpaths, disable_progress=disable_progress)


=======
>>>>>>> 24cd301f
def is_nursery_rule_path(path):
    """
    The nursery is a spot for rules that have not yet been fully polished.
    For example, they may not have references to public example of a technique.
    Yet, we still want to capture and report on their matches.
    The nursery is currently a subdirectory of the rules directory with that name.

    When nursery rules are loaded, their metadata section should be updated with:
      `nursery=True`.
    """
    return "nursery" in path


def get_rules(rule_path, disable_progress=False):
    if not os.path.exists(rule_path):
        raise IOError("rule path %s does not exist or cannot be accessed" % rule_path)

    rule_paths = []
    if os.path.isfile(rule_path):
        rule_paths.append(rule_path)
    elif os.path.isdir(rule_path):
        logger.debug("reading rules from directory %s", rule_path)
        for root, dirs, files in os.walk(rule_path):
            if ".github" in root:
                # the .github directory contains CI config in capa-rules
                # this includes some .yml files
                # these are not rules
                continue

            for file in files:
                if not file.endswith(".yml"):
                    if not (file.startswith(".git") or file.endswith((".git", ".md", ".txt"))):
                        # expect to see .git* files, readme.md, format.md, and maybe a .git directory
                        # other things maybe are rules, but are mis-named.
                        logger.warning("skipping non-.yml file: %s", file)
                    continue

                rule_path = os.path.join(root, file)
                rule_paths.append(rule_path)

    rules = []

    pbar = tqdm.tqdm
    if disable_progress:
        # do not use tqdm to avoid unnecessary side effects when caller intends
        # to disable progress completely
        pbar = lambda s, *args, **kwargs: s

    for rule_path in pbar(list(rule_paths), desc="loading ", unit="     rules"):
        try:
            rule = capa.rules.Rule.from_yaml_file(rule_path)
        except capa.rules.InvalidRule:
            raise
        else:
            rule.meta["capa/path"] = rule_path
            if is_nursery_rule_path(rule_path):
                rule.meta["capa/nursery"] = True

            rules.append(rule)
            logger.debug("loaded rule: '%s' with scope: %s", rule.name, rule.scope)

    return rules


def collect_metadata(argv, sample_path, rules_path, format, extractor):
    md5 = hashlib.md5()
    sha1 = hashlib.sha1()
    sha256 = hashlib.sha256()

    with open(sample_path, "rb") as f:
        buf = f.read()

    md5.update(buf)
    sha1.update(buf)
    sha256.update(buf)

    if rules_path != RULES_PATH_DEFAULT_STRING:
        rules_path = os.path.abspath(os.path.normpath(rules_path))

    return {
        "timestamp": datetime.datetime.now().isoformat(),
        "version": capa.version.__version__,
        "argv": argv,
        "sample": {
            "md5": md5.hexdigest(),
            "sha1": sha1.hexdigest(),
            "sha256": sha256.hexdigest(),
            "path": os.path.normpath(sample_path),
        },
        "analysis": {
            "format": format,
            "extractor": extractor.__class__.__name__,
            "rules": rules_path,
            "base_address": extractor.get_base_address(),
        },
    }


def install_common_args(parser, wanted=None):
    """
    register a common set of command line arguments for re-use by main & scripts.
    these are things like logging/coloring/etc.
    also enable callers to opt-in to common arguments, like specifying the input sample.

    this routine lets many script use the same language for cli arguments.
    see `handle_common_args` to do common configuration.

    args:
      parser (argparse.ArgumentParser): a parser to update in place, adding common arguments.
      wanted (Set[str]): collection of arguments to opt-into, including:
        - "sample": required positional argument to input file.
        - "format": flag to override file format.
        - "backend": flag to override analysis backend.
        - "rules": flag to override path to capa rules.
        - "tag": flag to override/specify which rules to match.
    """
    if wanted is None:
        wanted = set()

    #
    # common arguments that all scripts will have
    #

    parser.add_argument("--version", action="version", version="%(prog)s {:s}".format(capa.version.__version__))
    parser.add_argument(
        "-v", "--verbose", action="store_true", help="enable verbose result document (no effect with --json)"
    )
    parser.add_argument(
        "-vv", "--vverbose", action="store_true", help="enable very verbose result document (no effect with --json)"
    )
    parser.add_argument("-d", "--debug", action="store_true", help="enable debugging output on STDERR")
    parser.add_argument("-q", "--quiet", action="store_true", help="disable all output but errors")
    parser.add_argument(
        "--color",
        type=str,
        choices=("auto", "always", "never"),
        default="auto",
        help="enable ANSI color codes in results, default: only during interactive session",
    )

    #
    # arguments that may be opted into:
    #
    #   - sample
    #   - format
    #   - rules
    #   - tag
    #

    if "sample" in wanted:
        parser.add_argument(
            "sample",
            type=str,
            help="path to sample to analyze",
        )

    if "format" in wanted:
        formats = [
            ("auto", "(default) detect file type automatically"),
            ("pe", "Windows PE file"),
            ("sc32", "32-bit shellcode"),
            ("sc64", "64-bit shellcode"),
            ("freeze", "features previously frozen by capa"),
        ]
        format_help = ", ".join(["%s: %s" % (f[0], f[1]) for f in formats])
        parser.add_argument(
            "-f",
            "--format",
            choices=[f[0] for f in formats],
            default="auto",
            help="select sample format, %s" % format_help,
        )

        if "backend" in wanted:
            parser.add_argument(
                "-b",
                "--backend",
                type=str,
                help="select the backend to use",
                choices=(BACKEND_VIV, BACKEND_SMDA),
                default=BACKEND_VIV,
            )

    if "rules" in wanted:
        parser.add_argument(
            "-r",
            "--rules",
            type=str,
            default=RULES_PATH_DEFAULT_STRING,
            help="path to rule file or directory, use embedded rules by default",
        )

    if "signatures" in wanted:
        parser.add_argument(
            "--signature",
            action="append",
            dest="signatures",
            type=str,
            # with action=append, users can specify futher signatures but not override whats found in $capa/sigs/.
            # seems reasonable for now. this is an easy way to register the default signature set.
            default=get_default_signatures(),
            help="use the given signatures to identify library functions, file system paths to .sig/.pat files.",
        )

    if "tag" in wanted:
        parser.add_argument("-t", "--tag", type=str, help="filter on rule meta field values")


def handle_common_args(args):
    """
    handle the global config specified by `install_common_args`,
    such as configuring logging/coloring/etc.

    args:
      args (argparse.Namespace): parsed arguments that included at least `install_common_args` args.
    """
    if args.quiet:
        logging.basicConfig(level=logging.WARNING)
        logging.getLogger().setLevel(logging.WARNING)
    elif args.debug:
        logging.basicConfig(level=logging.DEBUG)
        logging.getLogger().setLevel(logging.DEBUG)
    else:
        logging.basicConfig(level=logging.INFO)
        logging.getLogger().setLevel(logging.INFO)

    # disable vivisect-related logging, it's verbose and not relevant for capa users
    set_vivisect_log_level(logging.CRITICAL)

    # Since Python 3.8 cp65001 is an alias to utf_8, but not for Pyhton < 3.8
    # TODO: remove this code when only supporting Python 3.8+
    # https://stackoverflow.com/a/3259271/87207
    import codecs

    codecs.register(lambda name: codecs.lookup("utf-8") if name == "cp65001" else None)

    if args.color == "always":
        colorama.init(strip=False)
    elif args.color == "auto":
        # colorama will detect:
        #  - when on Windows console, and fixup coloring, and
        #  - when not an interactive session, and disable coloring
        # renderers should use coloring and assume it will be stripped out if necessary.
        colorama.init()
    elif args.color == "never":
        colorama.init(strip=True)
    else:
        raise RuntimeError("unexpected --color value: " + args.color)


def main(argv=None):
    if sys.version_info < (3, 6):
        raise UnsupportedRuntimeError("This version of capa can only be used with Python 3.6+")

    if argv is None:
        argv = sys.argv[1:]

    desc = "The FLARE team's open-source tool to identify capabilities in executable files."
    epilog = textwrap.dedent(
        """
        By default, capa uses a default set of embedded rules.
        You can see the rule set here:
          https://github.com/fireeye/capa-rules

        To provide your own rule set, use the `-r` flag:
          capa  --rules /path/to/rules  suspicious.exe
          capa  -r      /path/to/rules  suspicious.exe

        examples:
          identify capabilities in a binary
            capa suspicious.exe

          identify capabilities in 32-bit shellcode, see `-f` for all supported formats
            capa -f sc32 shellcode.bin

          report match locations
            capa -v suspicious.exe

          report all feature match details
            capa -vv suspicious.exe

          filter rules by meta fields, e.g. rule name or namespace
            capa -t "create TCP socket" suspicious.exe
         """
    )

    parser = argparse.ArgumentParser(
        description=desc, epilog=epilog, formatter_class=argparse.RawDescriptionHelpFormatter
    )
    install_common_args(parser, {"sample", "format", "backend", "signatures", "rules", "tag"})
    parser.add_argument("-j", "--json", action="store_true", help="emit JSON instead of text")
    args = parser.parse_args(args=argv)
    handle_common_args(args)

    try:
        taste = get_file_taste(args.sample)
    except IOError as e:
        # per our research there's not a programmatic way to render the IOError with non-ASCII filename unless we
        # handle the IOError separately and reach into the args
        logger.error("%s", e.args[0])
        return -1

    if args.rules == RULES_PATH_DEFAULT_STRING:
        logger.debug("-" * 80)
        logger.debug(" Using default embedded rules.")
        logger.debug(" To provide your own rules, use the form `capa.exe -r ./path/to/rules/  /path/to/mal.exe`.")
        logger.debug(" You can see the current default rule set here:")
        logger.debug("     https://github.com/fireeye/capa-rules")
        logger.debug("-" * 80)

        if hasattr(sys, "frozen") and hasattr(sys, "_MEIPASS"):
            logger.debug("detected running under PyInstaller")
            rules_path = os.path.join(sys._MEIPASS, "rules")
            logger.debug("default rule path (PyInstaller method): %s", rules_path)
        else:
            logger.debug("detected running from source")
            rules_path = os.path.join(os.path.dirname(__file__), "..", "rules")
            logger.debug("default rule path (source method): %s", rules_path)

        if not os.path.exists(rules_path):
            # when a users installs capa via pip,
            # this pulls down just the source code - not the default rules.
            # i'm not sure the default rules should even be written to the library directory,
            # so in this case, we require the user to use -r to specify the rule directory.
            logger.error("default embedded rules not found! (maybe you installed capa as a library?)")
            logger.error("provide your own rule set via the `-r` option.")
            return -1
    else:
        rules_path = args.rules
        logger.debug("using rules path: %s", rules_path)

    try:
        rules = get_rules(rules_path, disable_progress=args.quiet)
        rules = capa.rules.RuleSet(rules)
        logger.debug(
            "successfully loaded %s rules",
            # during the load of the RuleSet, we extract subscope statements into their own rules
            # that are subsequently `match`ed upon. this inflates the total rule count.
            # so, filter out the subscope rules when reporting total number of loaded rules.
            len([i for i in filter(lambda r: "capa/subscope-rule" not in r.meta, rules.rules.values())]),
        )
        if args.tag:
            rules = rules.filter_rules_by_meta(args.tag)
            logger.debug("selected %s rules", len(rules))
            for i, r in enumerate(rules.rules, 1):
                # TODO don't display subscope rules?
                logger.debug(" %d. %s", i, r)
    except (IOError, capa.rules.InvalidRule, capa.rules.InvalidRuleSet) as e:
        logger.error("%s", str(e))
        return -1

    if (args.format == "freeze") or (args.format == "auto" and capa.features.freeze.is_freeze(taste)):
        format = "freeze"
        with open(args.sample, "rb") as f:
            extractor = capa.features.freeze.load(f.read())
    else:
        format = args.format
        try:
<<<<<<< HEAD
            backend = args.backend if sys.version_info > (3, 0) else BACKEND_VIV
            extractor = get_extractor(args.sample, args.format, backend, args.signatures, disable_progress=args.quiet)
=======
            extractor = get_extractor(args.sample, format, args.backend, disable_progress=args.quiet)
>>>>>>> 24cd301f
        except UnsupportedFormatError:
            logger.error("-" * 80)
            logger.error(" Input file does not appear to be a PE file.")
            logger.error(" ")
            logger.error(
                " capa currently only supports analyzing PE files (or shellcode, when using --format sc32|sc64)."
            )
            logger.error(" If you don't know the input file type, you can try using the `file` utility to guess it.")
            logger.error("-" * 80)
            return -1

    meta = collect_metadata(argv, args.sample, args.rules, format, extractor)

    capabilities, counts = find_capabilities(rules, extractor, disable_progress=args.quiet)
    meta["analysis"].update(counts)

    if has_file_limitation(rules, capabilities):
        # bail if capa encountered file limitation e.g. a packed binary
        # do show the output in verbose mode, though.
        if not (args.verbose or args.vverbose or args.json):
            return -1

    if args.json:
        print(capa.render.render_json(meta, rules, capabilities))
    elif args.vverbose:
        print(capa.render.render_vverbose(meta, rules, capabilities))
    elif args.verbose:
        print(capa.render.render_verbose(meta, rules, capabilities))
    else:
        print(capa.render.render_default(meta, rules, capabilities))
    colorama.deinit()

    logger.debug("done.")

    return 0


def ida_main():
    import capa.ida.helpers
    import capa.features.extractors.ida

    logging.basicConfig(level=logging.INFO)
    logging.getLogger().setLevel(logging.INFO)

    if not capa.ida.helpers.is_supported_ida_version():
        return -1

    if not capa.ida.helpers.is_supported_file_type():
        return -1

    logger.debug("-" * 80)
    logger.debug(" Using default embedded rules.")
    logger.debug(" ")
    logger.debug(" You can see the current default rule set here:")
    logger.debug("     https://github.com/fireeye/capa-rules")
    logger.debug("-" * 80)

    if hasattr(sys, "frozen") and hasattr(sys, "_MEIPASS"):
        logger.debug("detected running under PyInstaller")
        rules_path = os.path.join(sys._MEIPASS, "rules")
        logger.debug("default rule path (PyInstaller method): %s", rules_path)
    else:
        logger.debug("detected running from source")
        rules_path = os.path.join(os.path.dirname(__file__), "..", "rules")
        logger.debug("default rule path (source method): %s", rules_path)

    rules = get_rules(rules_path)
    rules = capa.rules.RuleSet(rules)

    meta = capa.ida.helpers.collect_metadata()

    capabilities, counts = find_capabilities(rules, capa.features.extractors.ida.IdaFeatureExtractor())
    meta["analysis"].update(counts)

    if has_file_limitation(rules, capabilities, is_standalone=False):
        capa.ida.helpers.inform_user_ida_ui("capa encountered warnings during analysis")

    colorama.init(strip=True)
    print(capa.render.render_default(meta, rules, capabilities))


def is_runtime_ida():
    try:
        import idc
    except ImportError:
        return False
    else:
        return True


if __name__ == "__main__":
    if is_runtime_ida():
        ida_main()
    else:
        sys.exit(main())<|MERGE_RESOLUTION|>--- conflicted
+++ resolved
@@ -391,37 +391,15 @@
     return vw
 
 
-<<<<<<< HEAD
-def get_extractor_py2(path, format, sigpaths, disable_progress=False):
-    import capa.features.extractors.viv
-
-    with halo.Halo(text="analyzing program", spinner="simpleDots", stream=sys.stderr, enabled=not disable_progress):
-        vw = get_workspace(path, format, sigpaths)
-
-        try:
-            vw.saveWorkspace()
-        except IOError:
-            # see #168 for discussion around how to handle non-writable directories
-            logger.info("source directory is not writable, won't save intermediate workspace")
-
-    return capa.features.extractors.viv.VivisectFeatureExtractor(vw, path)
-
-
-=======
->>>>>>> 24cd301f
 class UnsupportedRuntimeError(RuntimeError):
     pass
 
 
-<<<<<<< HEAD
-def get_extractor_py3(path, format, backend, sigpaths, disable_progress=False):
-=======
-def get_extractor(path, format, backend, disable_progress=False):
+def get_extractor(path, format, backend, sigpaths, disable_progress=False):
     """
     raises:
       UnsupportedFormatError:
     """
->>>>>>> 24cd301f
     if backend == "smda":
         from smda.SmdaConfig import SmdaConfig
         from smda.Disassembler import Disassembler
@@ -440,15 +418,11 @@
         import capa.features.extractors.viv
 
         with halo.Halo(text="analyzing program", spinner="simpleDots", stream=sys.stderr, enabled=not disable_progress):
-<<<<<<< HEAD
-            vw = get_workspace(path, format, sigpaths)
-=======
             if format == "auto" and path.endswith(EXTENSIONS_SHELLCODE_32):
                 format = "sc32"
             elif format == "auto" and path.endswith(EXTENSIONS_SHELLCODE_64):
                 format = "sc64"
-            vw = get_workspace(path, format, should_save=False)
->>>>>>> 24cd301f
+            vw = get_workspace(path, format, sigpaths, should_save=False)
 
             try:
                 vw.saveWorkspace()
@@ -459,25 +433,6 @@
         return capa.features.extractors.viv.VivisectFeatureExtractor(vw, path)
 
 
-<<<<<<< HEAD
-def get_extractor(path, format, backend, sigpaths, disable_progress=False):
-    """
-    args:
-      path (str): file system path to file to analyze.
-      format (str): "auto" for autodetection or one of "pe", "sc32" or "sc64" to override.
-      sigpaths (List[str]): file system paths to .sig/.pat files to identify functions.
-
-    raises:
-      UnsupportedFormatError:
-    """
-    if sys.version_info >= (3, 0):
-        return get_extractor_py3(path, format, backend, sigpaths, disable_progress=disable_progress)
-    else:
-        return get_extractor_py2(path, format, sigpaths, disable_progress=disable_progress)
-
-
-=======
->>>>>>> 24cd301f
 def is_nursery_rule_path(path):
     """
     The nursery is a spot for rules that have not yet been fully polished.
@@ -836,12 +791,7 @@
     else:
         format = args.format
         try:
-<<<<<<< HEAD
-            backend = args.backend if sys.version_info > (3, 0) else BACKEND_VIV
-            extractor = get_extractor(args.sample, args.format, backend, args.signatures, disable_progress=args.quiet)
-=======
-            extractor = get_extractor(args.sample, format, args.backend, disable_progress=args.quiet)
->>>>>>> 24cd301f
+            extractor = get_extractor(args.sample, format, args.backend, args.signatures, disable_progress=args.quiet)
         except UnsupportedFormatError:
             logger.error("-" * 80)
             logger.error(" Input file does not appear to be a PE file.")
