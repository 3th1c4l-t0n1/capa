#!/usr/bin/env python3
"""
Copyright (C) 2020 FireEye, Inc. All Rights Reserved.
Licensed under the Apache License, Version 2.0 (the "License");
 you may not use this file except in compliance with the License.
You may obtain a copy of the License at: [package root]/LICENSE.txt
Unless required by applicable law or agreed to in writing, software distributed under the License
 is distributed on an "AS IS" BASIS, WITHOUT WARRANTIES OR CONDITIONS OF ANY KIND, either express or implied.
See the License for the specific language governing permissions and limitations under the License.
"""
import os
import sys
import gzip
import time
import hashlib
import logging
import os.path
import argparse
import datetime
import textwrap
import itertools
import contextlib
import collections
from typing import Any, Dict, List, Tuple

import halo
import tqdm
import colorama

import capa.rules
import capa.engine
import capa.version
import capa.render.json
import capa.render.default
import capa.render.verbose
import capa.features.common
import capa.features.freeze
import capa.render.vverbose
import capa.features.extractors
import capa.features.extractors.pefile
from capa.rules import Rule, RuleSet
from capa.engine import FeatureSet, MatchResults
from capa.helpers import get_file_taste
from capa.features.extractors.base_extractor import FunctionHandle, FeatureExtractor

RULES_PATH_DEFAULT_STRING = "(embedded rules)"
SIGNATURES_PATH_DEFAULT_STRING = "(embedded signatures)"
SUPPORTED_FILE_MAGIC = set([b"MZ"])
BACKEND_VIV = "vivisect"
BACKEND_SMDA = "smda"
EXTENSIONS_SHELLCODE_32 = ("sc32", "raw32")
EXTENSIONS_SHELLCODE_64 = ("sc64", "raw64")


logger = logging.getLogger("capa")


@contextlib.contextmanager
def timing(msg: str):
    t0 = time.time()
    yield
    t1 = time.time()
    logger.debug("perf: %s: %0.2fs", msg, t1 - t0)


def set_vivisect_log_level(level):
    logging.getLogger("vivisect").setLevel(level)
    logging.getLogger("vivisect.base").setLevel(level)
    logging.getLogger("vivisect.impemu").setLevel(level)
    logging.getLogger("vtrace").setLevel(level)
    logging.getLogger("envi").setLevel(level)
    logging.getLogger("envi.codeflow").setLevel(level)


def find_function_capabilities(ruleset: RuleSet, extractor: FeatureExtractor, f: FunctionHandle):
    # contains features from:
    #  - insns
    #  - function
    function_features = collections.defaultdict(set)  # type: FeatureSet
    bb_matches = collections.defaultdict(list)  # type: MatchResults

    for feature, va in extractor.extract_function_features(f):
        function_features[feature].add(va)

    for bb in extractor.get_basic_blocks(f):
        # contains features from:
        #  - insns
        #  - basic blocks
        bb_features = collections.defaultdict(set)

        for feature, va in extractor.extract_basic_block_features(f, bb):
            bb_features[feature].add(va)
            function_features[feature].add(va)

        for insn in extractor.get_instructions(f, bb):
            for feature, va in extractor.extract_insn_features(f, bb, insn):
                bb_features[feature].add(va)
                function_features[feature].add(va)

        _, matches = capa.engine.match(ruleset.basic_block_rules, bb_features, int(bb))

        for rule_name, res in matches.items():
            bb_matches[rule_name].extend(res)
            for va, _ in res:
                function_features[capa.features.common.MatchedRule(rule_name)].add(va)

    _, function_matches = capa.engine.match(ruleset.function_rules, function_features, int(f))
    return function_matches, bb_matches, len(function_features)


def find_file_capabilities(ruleset: RuleSet, extractor: FeatureExtractor, function_features: FeatureSet):
    file_features = collections.defaultdict(set)  # type: FeatureSet

    for feature, va in extractor.extract_file_features():
        # not all file features may have virtual addresses.
        # if not, then at least ensure the feature shows up in the index.
        # the set of addresses will still be empty.
        if va:
            file_features[feature].add(va)
        else:
            if feature not in file_features:
                file_features[feature] = set()

    logger.debug("analyzed file and extracted %d features", len(file_features))

    file_features.update(function_features)

    _, matches = capa.engine.match(ruleset.file_rules, file_features, 0x0)
    return matches, len(file_features)


def find_capabilities(ruleset: RuleSet, extractor: FeatureExtractor, disable_progress=None) -> Tuple[MatchResults, Any]:
    all_function_matches = collections.defaultdict(list)  # type: MatchResults
    all_bb_matches = collections.defaultdict(list)  # type: MatchResults

    meta = {
        "feature_counts": {
            "file": 0,
            "functions": {},
        },
        "library_functions": {},
    }  # type: Dict[str, Any]

    pbar = tqdm.tqdm
    if disable_progress:
        # do not use tqdm to avoid unnecessary side effects when caller intends
        # to disable progress completely
        pbar = lambda s, *args, **kwargs: s

    functions = list(extractor.get_functions())
    n_funcs = len(functions)

    pb = pbar(functions, desc="matching", unit=" functions", postfix="skipped 0 library functions")
    for f in pb:
        function_address = int(f)

        if extractor.is_library_function(function_address):
            function_name = extractor.get_function_name(function_address)
            logger.debug("skipping library function 0x%x (%s)", function_address, function_name)
            meta["library_functions"][function_address] = function_name
            n_libs = len(meta["library_functions"])
            percentage = 100 * (n_libs / n_funcs)
            if isinstance(pb, tqdm.tqdm):
                pb.set_postfix_str("skipped %d library functions (%d%%)" % (n_libs, percentage))
            continue

        function_matches, bb_matches, feature_count = find_function_capabilities(ruleset, extractor, f)
        meta["feature_counts"]["functions"][function_address] = feature_count
        logger.debug("analyzed function 0x%x and extracted %d features", function_address, feature_count)

        for rule_name, res in function_matches.items():
            all_function_matches[rule_name].extend(res)
        for rule_name, res in bb_matches.items():
            all_bb_matches[rule_name].extend(res)

    # collection of features that captures the rule matches within function and BB scopes.
    # mapping from feature (matched rule) to set of addresses at which it matched.
    function_and_lower_features = {
        capa.features.common.MatchedRule(rule_name): set(map(lambda p: p[0], results))
        for rule_name, results in itertools.chain(all_function_matches.items(), all_bb_matches.items())
    }  # type: FeatureSet

    all_file_matches, feature_count = find_file_capabilities(ruleset, extractor, function_and_lower_features)
    meta["feature_counts"]["file"] = feature_count

    matches = {
        rule_name: results
        for rule_name, results in itertools.chain(
            # each rule exists in exactly one scope,
            # so there won't be any overlap among these following MatchResults,
            # and we can merge the dictionaries naively.
            all_bb_matches.items(),
            all_function_matches.items(),
            all_file_matches.items(),
        )
    }

    return matches, meta


def has_rule_with_namespace(rules, capabilities, rule_cat):
    for rule_name in capabilities.keys():
        if rules.rules[rule_name].meta.get("namespace", "").startswith(rule_cat):
            return True
    return False


def is_internal_rule(rule: Rule) -> bool:
    return rule.meta.get("namespace", "").startswith("internal/")


def is_file_limitation_rule(rule: Rule) -> bool:
    return rule.meta.get("namespace", "") == "internal/limitation/file"


def has_file_limitation(rules: RuleSet, capabilities: MatchResults, is_standalone=True) -> bool:
    file_limitation_rules = list(filter(is_file_limitation_rule, rules.rules.values()))

    for file_limitation_rule in file_limitation_rules:
        if file_limitation_rule.name not in capabilities:
            continue

        logger.warning("-" * 80)
        for line in file_limitation_rule.meta.get("description", "").split("\n"):
            logger.warning(" " + line)
        logger.warning(" Identified via rule: %s", file_limitation_rule.name)
        if is_standalone:
            logger.warning(" ")
            logger.warning(" Use -v or -vv if you really want to see the capabilities identified by capa.")
        logger.warning("-" * 80)

        # bail on first file limitation
        return True

    return False


def is_supported_file_type(sample: str) -> bool:
    """
    Return if this is a supported file based on magic header values
    """
    with open(sample, "rb") as f:
        magic = f.read(2)
    if magic in SUPPORTED_FILE_MAGIC:
        return True
    else:
        return False


SHELLCODE_BASE = 0x690000


def get_shellcode_vw(sample, arch="auto"):
    """
    Return shellcode workspace using explicit arch or via auto detect.
    The workspace is *not* analyzed nor saved. Its up to the caller to do this.
    Then, they can register FLIRT analyzers or decide not to write to disk.
    """
    import viv_utils

    with open(sample, "rb") as f:
        sample_bytes = f.read()

    if arch == "auto":
        # choose arch with most functions, idea by Jay G.
        vw_cands = []
        for arch in ["i386", "amd64"]:
            vw_cands.append(
                viv_utils.getShellcodeWorkspace(
                    sample_bytes, arch, base=SHELLCODE_BASE, analyze=False, should_save=False
                )
            )
        if not vw_cands:
            raise ValueError("could not generate vivisect workspace")
        vw = max(vw_cands, key=lambda vw: len(vw.getFunctions()))
    else:
        vw = viv_utils.getShellcodeWorkspace(sample_bytes, arch, base=SHELLCODE_BASE, analyze=False, should_save=False)

    vw.setMeta("StorageName", "%s.viv" % sample)

    return vw


def get_meta_str(vw):
    """
    Return workspace meta information string
    """
    meta = []
    for k in ["Format", "Platform", "Architecture"]:
        if k in vw.metadata:
            meta.append("%s: %s" % (k.lower(), vw.metadata[k]))
    return "%s, number of functions: %d" % (", ".join(meta), len(vw.getFunctions()))


def load_flirt_signature(path):
    # lazy import enables us to only require flirt here and not in IDA, for example
    import flirt

    if path.endswith(".sig"):
        with open(path, "rb") as f:
            with timing("flirt: parsing .sig: " + path):
                sigs = flirt.parse_sig(f.read())

    elif path.endswith(".pat"):
        with open(path, "rb") as f:
            with timing("flirt: parsing .pat: " + path):
                sigs = flirt.parse_pat(f.read().decode("utf-8").replace("\r\n", "\n"))

    elif path.endswith(".pat.gz"):
        with gzip.open(path, "rb") as f:
            with timing("flirt: parsing .pat.gz: " + path):
                sigs = flirt.parse_pat(f.read().decode("utf-8").replace("\r\n", "\n"))

    else:
        raise ValueError("unexpect signature file extension: " + path)

    return sigs


def register_flirt_signature_analyzers(vw, sigpaths):
    """
    args:
      vw (vivisect.VivWorkspace):
      sigpaths (List[str]): file system paths of .sig/.pat files
    """
    # lazy import enables us to only require flirt here and not in IDA, for example
    import flirt
    import viv_utils.flirt

    for sigpath in sigpaths:
        sigs = load_flirt_signature(sigpath)

        logger.debug("flirt: sig count: %d", len(sigs))

        with timing("flirt: compiling sigs"):
            matcher = flirt.compile(sigs)

        analyzer = viv_utils.flirt.FlirtFunctionAnalyzer(matcher, sigpath)
        logger.debug("registering viv function analyzer: %s", repr(analyzer))
        viv_utils.flirt.addFlirtFunctionAnalyzer(vw, analyzer)


def is_running_standalone() -> bool:
    """
    are we running from a PyInstaller'd executable?
    if so, then we'll be able to access `sys._MEIPASS` for the packaged resources.
    """
    return hasattr(sys, "frozen") and hasattr(sys, "_MEIPASS")


def get_default_root() -> str:
    """
    get the file system path to the default resources directory.
    under PyInstaller, this comes from _MEIPASS.
    under source, this is the root directory of the project.
    """
    if is_running_standalone():
        # pylance/mypy don't like `sys._MEIPASS` because this isn't standard.
        # its injected by pyinstaller.
        # so we'll fetch this attribute dynamically.
        return getattr(sys, "_MEIPASS")
    else:
        return os.path.join(os.path.dirname(__file__), "..")


def get_default_signatures() -> List[str]:
    """
    compute a list of file system paths to the default FLIRT signatures.
    """
    sigs_path = os.path.join(get_default_root(), "sigs")
    logger.debug("signatures path: %s", sigs_path)

    ret = []
    for root, dirs, files in os.walk(sigs_path):
        for file in files:
            if not (file.endswith(".pat") or file.endswith(".pat.gz") or file.endswith(".sig")):
                continue

            ret.append(os.path.join(root, file))

    return ret


class UnsupportedFormatError(ValueError):
    pass


def get_workspace(path, format, sigpaths):
    """
    load the program at the given path into a vivisect workspace using the given format.
    also apply the given FLIRT signatures.

    supported formats:
      - pe
      - sc32
      - sc64
      - auto

    this creates and analyzes the workspace; however, it does *not* save the workspace.
    this is the responsibility of the caller.
    """

    # lazy import enables us to not require viv if user wants SMDA, for example.
    import viv_utils

    logger.debug("generating vivisect workspace for: %s", path)
    if format == "auto":
        if not is_supported_file_type(path):
            raise UnsupportedFormatError()

        # don't analyze, so that we can add our Flirt function analyzer first.
        vw = viv_utils.getWorkspace(path, analyze=False, should_save=False)
    elif format == "pe":
        vw = viv_utils.getWorkspace(path, analyze=False, should_save=False)
    elif format == "sc32":
        # these are not analyzed nor saved.
        vw = get_shellcode_vw(path, arch="i386")
    elif format == "sc64":
        vw = get_shellcode_vw(path, arch="amd64")
    else:
        raise ValueError("unexpected format: " + format)

    register_flirt_signature_analyzers(vw, sigpaths)

    vw.analyze()

    logger.debug("%s", get_meta_str(vw))
    return vw


class UnsupportedRuntimeError(RuntimeError):
    pass


def get_extractor(
    path: str, format: str, backend: str, sigpaths: List[str], disable_progress=False
) -> FeatureExtractor:
    """
    raises:
      UnsupportedFormatError:
    """
    if backend == "smda":
        from smda.SmdaConfig import SmdaConfig
        from smda.Disassembler import Disassembler

        import capa.features.extractors.smda.extractor

        smda_report = None
        with halo.Halo(text="analyzing program", spinner="simpleDots", stream=sys.stderr, enabled=not disable_progress):
            config = SmdaConfig()
            config.STORE_BUFFER = True
            smda_disasm = Disassembler(config)
            smda_report = smda_disasm.disassembleFile(path)

        return capa.features.extractors.smda.extractor.SmdaFeatureExtractor(smda_report, path)
    else:
        import capa.features.extractors.viv.extractor

        with halo.Halo(text="analyzing program", spinner="simpleDots", stream=sys.stderr, enabled=not disable_progress):
            if format == "auto" and path.endswith(EXTENSIONS_SHELLCODE_32):
                format = "sc32"
            elif format == "auto" and path.endswith(EXTENSIONS_SHELLCODE_64):
                format = "sc64"
            vw = get_workspace(path, format, sigpaths)

            try:
                vw.saveWorkspace()
            except IOError:
                # see #168 for discussion around how to handle non-writable directories
                logger.info("source directory is not writable, won't save intermediate workspace")

        return capa.features.extractors.viv.extractor.VivisectFeatureExtractor(vw, path)


def is_nursery_rule_path(path: str) -> bool:
    """
    The nursery is a spot for rules that have not yet been fully polished.
    For example, they may not have references to public example of a technique.
    Yet, we still want to capture and report on their matches.
    The nursery is currently a subdirectory of the rules directory with that name.

    When nursery rules are loaded, their metadata section should be updated with:
      `nursery=True`.
    """
    return "nursery" in path


def get_rules(rule_path: str, disable_progress=False) -> List[Rule]:
    if not os.path.exists(rule_path):
        raise IOError("rule path %s does not exist or cannot be accessed" % rule_path)

    rule_paths = []
    if os.path.isfile(rule_path):
        rule_paths.append(rule_path)
    elif os.path.isdir(rule_path):
        logger.debug("reading rules from directory %s", rule_path)
        for root, dirs, files in os.walk(rule_path):
            if ".github" in root:
                # the .github directory contains CI config in capa-rules
                # this includes some .yml files
                # these are not rules
                continue

            for file in files:
                if not file.endswith(".yml"):
                    if not (file.startswith(".git") or file.endswith((".git", ".md", ".txt"))):
                        # expect to see .git* files, readme.md, format.md, and maybe a .git directory
                        # other things maybe are rules, but are mis-named.
                        logger.warning("skipping non-.yml file: %s", file)
                    continue

                rule_path = os.path.join(root, file)
                rule_paths.append(rule_path)

    rules = []  # type: List[Rule]

    pbar = tqdm.tqdm
    if disable_progress:
        # do not use tqdm to avoid unnecessary side effects when caller intends
        # to disable progress completely
        pbar = lambda s, *args, **kwargs: s

    for rule_path in pbar(list(rule_paths), desc="loading ", unit=" rules"):
        try:
            rule = capa.rules.Rule.from_yaml_file(rule_path)
        except capa.rules.InvalidRule:
            raise
        else:
            rule.meta["capa/path"] = rule_path
            if is_nursery_rule_path(rule_path):
                rule.meta["capa/nursery"] = True

            rules.append(rule)
            logger.debug("loaded rule: '%s' with scope: %s", rule.name, rule.scope)

    return rules


def get_signatures(sigs_path):
    if not os.path.exists(sigs_path):
        raise IOError("signatures path %s does not exist or cannot be accessed" % sigs_path)

    paths = []
    if os.path.isfile(sigs_path):
        paths.append(sigs_path)
    elif os.path.isdir(sigs_path):
        logger.debug("reading signatures from directory %s", sigs_path)
        for root, dirs, files in os.walk(sigs_path):
            for file in files:
                if file.endswith((".pat", ".pat.gz", ".sig")):
                    sig_path = os.path.join(root, file)
                    logger.debug("found signature: %s", sig_path)
                    paths.append(sig_path)

    return paths


def collect_metadata(argv, sample_path, rules_path, format, extractor):
    md5 = hashlib.md5()
    sha1 = hashlib.sha1()
    sha256 = hashlib.sha256()

    with open(sample_path, "rb") as f:
        buf = f.read()

    md5.update(buf)
    sha1.update(buf)
    sha256.update(buf)

    if rules_path != RULES_PATH_DEFAULT_STRING:
        rules_path = os.path.abspath(os.path.normpath(rules_path))

    return {
        "timestamp": datetime.datetime.now().isoformat(),
        "version": capa.version.__version__,
        "argv": argv,
        "sample": {
            "md5": md5.hexdigest(),
            "sha1": sha1.hexdigest(),
            "sha256": sha256.hexdigest(),
            "path": os.path.normpath(sample_path),
        },
        "analysis": {
            "format": format,
            "extractor": extractor.__class__.__name__,
            "rules": rules_path,
            "base_address": extractor.get_base_address(),
        },
    }


def install_common_args(parser, wanted=None):
    """
    register a common set of command line arguments for re-use by main & scripts.
    these are things like logging/coloring/etc.
    also enable callers to opt-in to common arguments, like specifying the input sample.

    this routine lets many script use the same language for cli arguments.
    see `handle_common_args` to do common configuration.

    args:
      parser (argparse.ArgumentParser): a parser to update in place, adding common arguments.
      wanted (Set[str]): collection of arguments to opt-into, including:
        - "sample": required positional argument to input file.
        - "format": flag to override file format.
        - "backend": flag to override analysis backend.
        - "rules": flag to override path to capa rules.
        - "tag": flag to override/specify which rules to match.
    """
    if wanted is None:
        wanted = set()

    #
    # common arguments that all scripts will have
    #

    parser.add_argument("--version", action="version", version="%(prog)s {:s}".format(capa.version.__version__))
    parser.add_argument(
        "-v", "--verbose", action="store_true", help="enable verbose result document (no effect with --json)"
    )
    parser.add_argument(
        "-vv", "--vverbose", action="store_true", help="enable very verbose result document (no effect with --json)"
    )
    parser.add_argument("-d", "--debug", action="store_true", help="enable debugging output on STDERR")
    parser.add_argument("-q", "--quiet", action="store_true", help="disable all output but errors")
    parser.add_argument(
        "--color",
        type=str,
        choices=("auto", "always", "never"),
        default="auto",
        help="enable ANSI color codes in results, default: only during interactive session",
    )

    #
    # arguments that may be opted into:
    #
    #   - sample
    #   - format
    #   - rules
    #   - tag
    #

    if "sample" in wanted:
        parser.add_argument(
            "sample",
            type=str,
            help="path to sample to analyze",
        )

    if "format" in wanted:
        formats = [
            ("auto", "(default) detect file type automatically"),
            ("pe", "Windows PE file"),
            ("sc32", "32-bit shellcode"),
            ("sc64", "64-bit shellcode"),
            ("freeze", "features previously frozen by capa"),
        ]
        format_help = ", ".join(["%s: %s" % (f[0], f[1]) for f in formats])
        parser.add_argument(
            "-f",
            "--format",
            choices=[f[0] for f in formats],
            default="auto",
            help="select sample format, %s" % format_help,
        )

        if "backend" in wanted:
            parser.add_argument(
                "-b",
                "--backend",
                type=str,
                help="select the backend to use",
                choices=(BACKEND_VIV, BACKEND_SMDA),
                default=BACKEND_VIV,
            )

    if "rules" in wanted:
        parser.add_argument(
            "-r",
            "--rules",
            type=str,
            default=RULES_PATH_DEFAULT_STRING,
            help="path to rule file or directory, use embedded rules by default",
        )

    if "signatures" in wanted:
        parser.add_argument(
            "--signature",
            dest="signatures",
            type=str,
            default=SIGNATURES_PATH_DEFAULT_STRING,
            help="use the given signatures to identify library functions, file system paths to .sig/.pat files.",
        )

    if "tag" in wanted:
        parser.add_argument("-t", "--tag", type=str, help="filter on rule meta field values")


def handle_common_args(args):
    """
    handle the global config specified by `install_common_args`,
    such as configuring logging/coloring/etc.
    the following fields will be overwritten when present:
      - rules: file system path to rule files.
      - signatures: file system path to signature files.

    args:
      args (argparse.Namespace): parsed arguments that included at least `install_common_args` args.
    """
    if args.quiet:
        logging.basicConfig(level=logging.WARNING)
        logging.getLogger().setLevel(logging.WARNING)
    elif args.debug:
        logging.basicConfig(level=logging.DEBUG)
        logging.getLogger().setLevel(logging.DEBUG)
    else:
        logging.basicConfig(level=logging.INFO)
        logging.getLogger().setLevel(logging.INFO)

    # disable vivisect-related logging, it's verbose and not relevant for capa users
    set_vivisect_log_level(logging.CRITICAL)

    # Since Python 3.8 cp65001 is an alias to utf_8, but not for Pyhton < 3.8
    # TODO: remove this code when only supporting Python 3.8+
    # https://stackoverflow.com/a/3259271/87207
    import codecs

    codecs.register(lambda name: codecs.lookup("utf-8") if name == "cp65001" else None)

    if args.color == "always":
        colorama.init(strip=False)
    elif args.color == "auto":
        # colorama will detect:
        #  - when on Windows console, and fixup coloring, and
        #  - when not an interactive session, and disable coloring
        # renderers should use coloring and assume it will be stripped out if necessary.
        colorama.init()
    elif args.color == "never":
        colorama.init(strip=True)
    else:
        raise RuntimeError("unexpected --color value: " + args.color)

    if hasattr(args, "rules"):
        if args.rules == RULES_PATH_DEFAULT_STRING:
            logger.debug("-" * 80)
            logger.debug(" Using default embedded rules.")
            logger.debug(" To provide your own rules, use the form `capa.exe -r ./path/to/rules/  /path/to/mal.exe`.")
            logger.debug(" You can see the current default rule set here:")
            logger.debug("     https://github.com/fireeye/capa-rules")
            logger.debug("-" * 80)

            if hasattr(sys, "frozen") and hasattr(sys, "_MEIPASS"):
                logger.debug("detected running under PyInstaller")
                rules_path = os.path.join(sys._MEIPASS, "rules")
                logger.debug("default rule path (PyInstaller method): %s", rules_path)
            else:
                logger.debug("detected running from source")
                rules_path = os.path.realpath(os.path.join(os.path.dirname(__file__), "..", "rules"))
                logger.debug("default rule path (source method): %s", rules_path)

            if not os.path.exists(rules_path):
                # when a users installs capa via pip,
                # this pulls down just the source code - not the default rules.
                # i'm not sure the default rules should even be written to the library directory,
                # so in this case, we require the user to use -r to specify the rule directory.
                logger.error("default embedded rules not found! (maybe you installed capa as a library?)")
                logger.error("provide your own rule set via the `-r` option.")
                return -1
        else:
            rules_path = args.rules
            logger.debug("using rules path: %s", rules_path)

        args.rules = rules_path

    if hasattr(args, "signatures"):
        if args.signatures == SIGNATURES_PATH_DEFAULT_STRING:
            logger.debug("-" * 80)
            logger.debug(" Using default embedded signatures.")
            logger.debug(
                " To provide your own signatures, use the form `capa.exe --signature ./path/to/signatures/  /path/to/mal.exe`."
            )
            logger.debug("-" * 80)

            if hasattr(sys, "frozen") and hasattr(sys, "_MEIPASS"):
                logger.debug("detected running under PyInstaller")
                sigs_path = os.path.join(sys._MEIPASS, "sigs")
                logger.debug("default signatures path (PyInstaller method): %s", sigs_path)
            else:
                logger.debug("detected running from source")
                sigs_path = os.path.realpath(os.path.join(os.path.dirname(__file__), "..", "sigs"))
                logger.debug("default signatures path (source method): %s", sigs_path)
        else:
            sigs_path = args.signatures
            logger.debug("using signatures path: %s", sigs_path)

        args.signatures = sigs_path


def main(argv=None):
    if sys.version_info < (3, 6):
        raise UnsupportedRuntimeError("This version of capa can only be used with Python 3.6+")

    if argv is None:
        argv = sys.argv[1:]

    desc = "The FLARE team's open-source tool to identify capabilities in executable files."
    epilog = textwrap.dedent(
        """
        By default, capa uses a default set of embedded rules.
        You can see the rule set here:
          https://github.com/fireeye/capa-rules

        To provide your own rule set, use the `-r` flag:
          capa  --rules /path/to/rules  suspicious.exe
          capa  -r      /path/to/rules  suspicious.exe

        examples:
          identify capabilities in a binary
            capa suspicious.exe

          identify capabilities in 32-bit shellcode, see `-f` for all supported formats
            capa -f sc32 shellcode.bin

          report match locations
            capa -v suspicious.exe

          report all feature match details
            capa -vv suspicious.exe

          filter rules by meta fields, e.g. rule name or namespace
            capa -t "create TCP socket" suspicious.exe
         """
    )

    parser = argparse.ArgumentParser(
        description=desc, epilog=epilog, formatter_class=argparse.RawDescriptionHelpFormatter
    )
    install_common_args(parser, {"sample", "format", "backend", "signatures", "rules", "tag"})
    parser.add_argument("-j", "--json", action="store_true", help="emit JSON instead of text")
    args = parser.parse_args(args=argv)
    handle_common_args(args)

    try:
        taste = get_file_taste(args.sample)
    except IOError as e:
        # per our research there's not a programmatic way to render the IOError with non-ASCII filename unless we
        # handle the IOError separately and reach into the args
        logger.error("%s", e.args[0])
        return -1

<<<<<<< HEAD
=======
    if args.rules == RULES_PATH_DEFAULT_STRING:
        logger.debug("-" * 80)
        logger.debug(" Using default embedded rules.")
        logger.debug(" To provide your own rules, use the form `capa.exe -r ./path/to/rules/  /path/to/mal.exe`.")
        logger.debug(" You can see the current default rule set here:")
        logger.debug("     https://github.com/fireeye/capa-rules")
        logger.debug("-" * 80)

        rules_path = os.path.join(get_default_root(), "rules")
        logger.debug("rule path: %s", rules_path)

        if not os.path.exists(rules_path):
            # when a users installs capa via pip,
            # this pulls down just the source code - not the default rules.
            # i'm not sure the default rules should even be written to the library directory,
            # so in this case, we require the user to use -r to specify the rule directory.
            logger.error("default embedded rules not found! (maybe you installed capa as a library?)")
            logger.error("provide your own rule set via the `-r` option.")
            return -1
    else:
        rules_path = args.rules
        logger.debug("using rules path: %s", rules_path)

>>>>>>> efd02915
    try:
        rules = get_rules(args.rules, disable_progress=args.quiet)
        rules = capa.rules.RuleSet(rules)
        logger.debug(
            "successfully loaded %s rules",
            # during the load of the RuleSet, we extract subscope statements into their own rules
            # that are subsequently `match`ed upon. this inflates the total rule count.
            # so, filter out the subscope rules when reporting total number of loaded rules.
            len([i for i in filter(lambda r: "capa/subscope-rule" not in r.meta, rules.rules.values())]),
        )
        if args.tag:
            rules = rules.filter_rules_by_meta(args.tag)
            logger.debug("selected %d rules", len(rules))
            for i, r in enumerate(rules.rules, 1):
                # TODO don't display subscope rules?
                logger.debug(" %d. %s", i, r)
    except (IOError, capa.rules.InvalidRule, capa.rules.InvalidRuleSet) as e:
        logger.error("%s", str(e))
        return -1

    if args.format == "pe" or (args.format == "auto" and taste.startswith(b"MZ")):
        # this pefile file feature extractor is pretty light weight: it doesn't do any code analysis.
        # so we can fairly quickly determine if the given PE file has "pure" file-scope rules
        # that indicate a limitation (like "file is packed based on section names")
        # and avoid doing a full code analysis on difficult/impossible binaries.
        file_extractor = capa.features.extractors.pefile.PefileFeatureExtractor(args.sample)
        pure_file_capabilities, _ = find_file_capabilities(rules, file_extractor, {})

        # file limitations that rely on non-file scope won't be detected here.
        # nor on FunctionName features, because pefile doesn't support this.
        if has_file_limitation(rules, pure_file_capabilities):
            # bail if capa encountered file limitation e.g. a packed binary
            # do show the output in verbose mode, though.
            if not (args.verbose or args.vverbose or args.json):
                logger.debug("file limitation short circuit, won't analyze fully.")
                return -1

    try:
        sig_paths = get_signatures(args.signatures)
    except (IOError) as e:
        logger.error("%s", str(e))
        return -1

    if (args.format == "freeze") or (args.format == "auto" and capa.features.freeze.is_freeze(taste)):
        format = "freeze"
        with open(args.sample, "rb") as f:
            extractor = capa.features.freeze.load(f.read())
    else:
        format = args.format
        try:
            extractor = get_extractor(args.sample, format, args.backend, sig_paths, disable_progress=args.quiet)
        except UnsupportedFormatError:
            logger.error("-" * 80)
            logger.error(" Input file does not appear to be a PE file.")
            logger.error(" ")
            logger.error(
                " capa currently only supports analyzing PE files (or shellcode, when using --format sc32|sc64)."
            )
            logger.error(" If you don't know the input file type, you can try using the `file` utility to guess it.")
            logger.error("-" * 80)
            return -1

    meta = collect_metadata(argv, args.sample, args.rules, format, extractor)

    capabilities, counts = find_capabilities(rules, extractor, disable_progress=args.quiet)
    meta["analysis"].update(counts)

    if has_file_limitation(rules, capabilities):
        # bail if capa encountered file limitation e.g. a packed binary
        # do show the output in verbose mode, though.
        if not (args.verbose or args.vverbose or args.json):
            return -1

    if args.json:
        print(capa.render.json.render(meta, rules, capabilities))
    elif args.vverbose:
        print(capa.render.vverbose.render(meta, rules, capabilities))
    elif args.verbose:
        print(capa.render.verbose.render(meta, rules, capabilities))
    else:
        print(capa.render.default.render(meta, rules, capabilities))
    colorama.deinit()

    logger.debug("done.")

    return 0


def ida_main():
    import capa.rules
    import capa.ida.helpers
    import capa.render.default
    import capa.features.extractors.ida.extractor

    logging.basicConfig(level=logging.INFO)
    logging.getLogger().setLevel(logging.INFO)

    if not capa.ida.helpers.is_supported_ida_version():
        return -1

    if not capa.ida.helpers.is_supported_file_type():
        return -1

    logger.debug("-" * 80)
    logger.debug(" Using default embedded rules.")
    logger.debug(" ")
    logger.debug(" You can see the current default rule set here:")
    logger.debug("     https://github.com/fireeye/capa-rules")
    logger.debug("-" * 80)

    rules_path = os.path.join(get_default_root(), "rules")
    logger.debug("rule path: %s", rules_path)
    rules = get_rules(rules_path)
    rules = capa.rules.RuleSet(rules)

    meta = capa.ida.helpers.collect_metadata()

    capabilities, counts = find_capabilities(rules, capa.features.extractors.ida.extractor.IdaFeatureExtractor())
    meta["analysis"].update(counts)

    if has_file_limitation(rules, capabilities, is_standalone=False):
        capa.ida.helpers.inform_user_ida_ui("capa encountered warnings during analysis")

    colorama.init(strip=True)
    print(capa.render.default.render(meta, rules, capabilities))


def is_runtime_ida():
    try:
        import idc
    except ImportError:
        return False
    else:
        return True


if __name__ == "__main__":
    if is_runtime_ida():
        ida_main()
    else:
        sys.exit(main())<|MERGE_RESOLUTION|>--- conflicted
+++ resolved
@@ -749,14 +749,7 @@
             logger.debug("     https://github.com/fireeye/capa-rules")
             logger.debug("-" * 80)
 
-            if hasattr(sys, "frozen") and hasattr(sys, "_MEIPASS"):
-                logger.debug("detected running under PyInstaller")
-                rules_path = os.path.join(sys._MEIPASS, "rules")
-                logger.debug("default rule path (PyInstaller method): %s", rules_path)
-            else:
-                logger.debug("detected running from source")
-                rules_path = os.path.realpath(os.path.join(os.path.dirname(__file__), "..", "rules"))
-                logger.debug("default rule path (source method): %s", rules_path)
+            rules_path = os.path.join(get_default_root(), "rules")
 
             if not os.path.exists(rules_path):
                 # when a users installs capa via pip,
@@ -781,14 +774,7 @@
             )
             logger.debug("-" * 80)
 
-            if hasattr(sys, "frozen") and hasattr(sys, "_MEIPASS"):
-                logger.debug("detected running under PyInstaller")
-                sigs_path = os.path.join(sys._MEIPASS, "sigs")
-                logger.debug("default signatures path (PyInstaller method): %s", sigs_path)
-            else:
-                logger.debug("detected running from source")
-                sigs_path = os.path.realpath(os.path.join(os.path.dirname(__file__), "..", "sigs"))
-                logger.debug("default signatures path (source method): %s", sigs_path)
+            sigs_path = os.path.join(get_default_root(), "sigs")
         else:
             sigs_path = args.signatures
             logger.debug("using signatures path: %s", sigs_path)
@@ -848,32 +834,6 @@
         logger.error("%s", e.args[0])
         return -1
 
-<<<<<<< HEAD
-=======
-    if args.rules == RULES_PATH_DEFAULT_STRING:
-        logger.debug("-" * 80)
-        logger.debug(" Using default embedded rules.")
-        logger.debug(" To provide your own rules, use the form `capa.exe -r ./path/to/rules/  /path/to/mal.exe`.")
-        logger.debug(" You can see the current default rule set here:")
-        logger.debug("     https://github.com/fireeye/capa-rules")
-        logger.debug("-" * 80)
-
-        rules_path = os.path.join(get_default_root(), "rules")
-        logger.debug("rule path: %s", rules_path)
-
-        if not os.path.exists(rules_path):
-            # when a users installs capa via pip,
-            # this pulls down just the source code - not the default rules.
-            # i'm not sure the default rules should even be written to the library directory,
-            # so in this case, we require the user to use -r to specify the rule directory.
-            logger.error("default embedded rules not found! (maybe you installed capa as a library?)")
-            logger.error("provide your own rule set via the `-r` option.")
-            return -1
-    else:
-        rules_path = args.rules
-        logger.debug("using rules path: %s", rules_path)
-
->>>>>>> efd02915
     try:
         rules = get_rules(args.rules, disable_progress=args.quiet)
         rules = capa.rules.RuleSet(rules)
